# rust-coinselect

A blockchain-agnostic coin selection library built in Rust.

## Technical Scope

The library performs coin selection via various algorithms through a well-documented API. The API is generic in nature and does not assume any structure or method specific to bitcoin. It is designed to be used by any UTXO-based blockchain.

The following algorithms are implemented from scratch in Rust:

- Knapsack
- Branch and Bound
- Lowest Larger
- First-In-First-Out
- Single-Random-Draw

The library has individual APIs for each algorithm. It also has a wrapper API `select_coin()` which performs selection via each algorithm and return the selection result with the least waste metric.

Bitcoin specific example is given [here](./examples/bitcoin_crate/).

An example usage is given below

```rust
let utxos: Vec<UTXO> = vec![<utxo1>, <utxo2>, ..., <utxon>]; // List of the available UTXOs
let output_groups: Vec<OutputGroup> = utxos.iter().map(|utxo| convert_utxo_to_output(utxo)).collect();
let options = CoinSelectionOpt {
<<<<<<< HEAD
    target_value: 4_000_000u64, // Amount that needs to be spent
    target_fee_rate: 0.5f32, // User's preferred fee rate
    long_term_feerate: Some(0.3f32), // Estimate of the fee rate that the wallet might need to pay to spend the UTXOs in the future
    min_absolute_fee: 1000u64, // Lowest possible transaction fees required to get a transaction included in a block 
    base_weight: 72u32, // The weight of the transaction, including all inputs and outputs
    change_weight: 18u32, // Additional weight added to a transaction when a change output is created
    change_cost: 250u64, // Total cost associated with creating and later spending a change output in a transaction
    avg_input_weight: 300u64, // Estimate of an average input's weight 
    avg_output_weight: 250u64, // Estimate of an average output's weight
    min_change_value: 1_000u64, // Smallest amount of change that is considered acceptable in a transaction considering the dust limits. 
    excess_strategy: ExcessStrategy::ToChange, // Strategy to handle the excess value (input - output)
=======
    target_value: 4_000_000u64,
    target_fee_rate: 0.5f32,
    long_term_feerate: Some(0.3f32),
    min_absolute_fee: 1000u64,
    base_weight: 72u64,
    change_weight: 18u64,
    change_cost: 250u64,
    cost_per_input: 300u64,
    cost_per_output: 250u64,
    min_change_value: 1_000u64,
    excess_strategy: ExcessStrategy::ToChange,
>>>>>>> 4644ca01
};

let selection_output = select_coin(&output_groups, options);
println!("Estimated waste = {}", selection_output.waste);
println!("Indexes of the selected utxos = {}", selection_output.selected_inputs);

let selected_utxos: Vec<UTXO> = selection_output.iter().map(|index| utxos[index]).collect();
```

The `convert_utxo_to_output` logic should be implemented by the user for the respective blockchain protocol.
Note that we can group multiple utxos into a single [`OutputGroup`].

Other characteristics of the library:

- Well-documented code, helpful in understanding coin selection theory.
- Minimal possible dependency footprint.
- Minimal possible MSRV (Minimum Supported Rust Version).

## Community

The dev community gathers in a small corner of Discord [here](https://discord.gg/TSSAB3g4Zf) (say hello if you drop there from this readme).

Dev discussions predominantly happen via FOSS (Free and Open-Source Software) best practices, and by using GitHub as the Community Forum.

The Issues, PRs, and Discussions are where all the heavy lifting happens.<|MERGE_RESOLUTION|>--- conflicted
+++ resolved
@@ -24,19 +24,6 @@
 let utxos: Vec<UTXO> = vec![<utxo1>, <utxo2>, ..., <utxon>]; // List of the available UTXOs
 let output_groups: Vec<OutputGroup> = utxos.iter().map(|utxo| convert_utxo_to_output(utxo)).collect();
 let options = CoinSelectionOpt {
-<<<<<<< HEAD
-    target_value: 4_000_000u64, // Amount that needs to be spent
-    target_fee_rate: 0.5f32, // User's preferred fee rate
-    long_term_feerate: Some(0.3f32), // Estimate of the fee rate that the wallet might need to pay to spend the UTXOs in the future
-    min_absolute_fee: 1000u64, // Lowest possible transaction fees required to get a transaction included in a block 
-    base_weight: 72u32, // The weight of the transaction, including all inputs and outputs
-    change_weight: 18u32, // Additional weight added to a transaction when a change output is created
-    change_cost: 250u64, // Total cost associated with creating and later spending a change output in a transaction
-    avg_input_weight: 300u64, // Estimate of an average input's weight 
-    avg_output_weight: 250u64, // Estimate of an average output's weight
-    min_change_value: 1_000u64, // Smallest amount of change that is considered acceptable in a transaction considering the dust limits. 
-    excess_strategy: ExcessStrategy::ToChange, // Strategy to handle the excess value (input - output)
-=======
     target_value: 4_000_000u64,
     target_fee_rate: 0.5f32,
     long_term_feerate: Some(0.3f32),
@@ -48,7 +35,6 @@
     cost_per_output: 250u64,
     min_change_value: 1_000u64,
     excess_strategy: ExcessStrategy::ToChange,
->>>>>>> 4644ca01
 };
 
 let selection_output = select_coin(&output_groups, options);
