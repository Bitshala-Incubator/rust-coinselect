--- conflicted
+++ resolved
@@ -40,15 +40,9 @@
 
     /// Weights of data in transaction other than the list of inputs that would be selected.
     ///
-<<<<<<< HEAD
-    /// This includes weight of the header, total weight of the outputs, weight of fields used
-    /// to represent number of inputs and number of outputs, witness etc.,
-    pub base_weight: u32,
-=======
     /// This includes weight of the header, total weight out outputs, weight of fields used
     /// to represent number number of inputs and number outputs, witness etc.,
     pub base_weight: u64,
->>>>>>> 870cc3d6
 
     /// Additional weight if we include the change output.
     ///
